--- conflicted
+++ resolved
@@ -23,22 +23,14 @@
 axum = { version = "0.8.4", features = ["multipart", "http2"] }
 prost = "0.13.5"
 prost-types = "0.13.5"
-<<<<<<< HEAD
-tokio = { version = "1.45.1", features = ["macros", "rt-multi-thread", "net", "fs", "io-util"] }
-=======
 tokio = { version = "1.46.1", features = ["macros", "rt-multi-thread", "net", "fs", "io-util"] }
->>>>>>> 0aa922d5
 tonic = { version = "0.13.1" }
 axum_tonic = "0.4.1"
 tracing = "0.1.41"
 tracing-subscriber = { version = "0.3.19", features = ["env-filter", "fmt"] }
 serde = { version = "1.0.219", features = ["derive"] }
 serde_json = "1.0.140"
-<<<<<<< HEAD
-surrealdb = { version = "2.3.3", features = ["kv-rocksdb", "kv-mem"] }
-=======
 surrealdb = { version = "2.3.7", features = ["kv-rocksdb", "kv-mem"] }
->>>>>>> 0aa922d5
 # Additional dependencies not in workspace
 argon2 = "0.5.3"
 jsonwebtoken = "9.3.1"
@@ -81,8 +73,6 @@
 [build-dependencies]
 tonic-build = { version = "0.13.1", features = ["prost"] }
 
-<<<<<<< HEAD
-=======
 [dev-dependencies]
 tokio-test = "0.4"
 proptest = "1.4"
@@ -100,7 +90,6 @@
 wiremock = "0.6"
 mockall = "0.13"
 
->>>>>>> 0aa922d5
 [profile.dev-fast]
 inherits = "dev"
 opt-level = 1
@@ -114,11 +103,7 @@
 debug = false
 lto = "thin"
 codegen-units = 1
-<<<<<<< HEAD
 panic = "abort"
-=======
-panic = "abort"
-
 # Security-hardened release profile
 [profile.release-secure]
 inherits = "release"
@@ -188,5 +173,4 @@
 
 # Dependency resolution to reduce duplicates
 # Note: Most duplicates come from surrealdb transitive dependencies
-# We'll add explicit version constraints for commonly duplicated crates
->>>>>>> 0aa922d5
+# We'll add explicit version constraints for commonly duplicated crates