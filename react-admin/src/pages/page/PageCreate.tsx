--- conflicted
+++ resolved
@@ -11,11 +11,7 @@
 import "easymde/dist/easymde.min.css";
 import slug from "slug";
 import {
-<<<<<<< HEAD
   AvoRedPageFieldRadioFieldDataOptions, PageFieldContent, PageTextContent,
-=======
-  AvoRedPageFieldRadioFieldDataOptions,
->>>>>>> 742331bb
   SaveFieldType,
   SavePageType,
 } from "../../types/page/CreatablePageType";
@@ -51,177 +47,119 @@
 
   const { mutate, error } = useStorePage();
 
-  const addFieldOnClick = async (
-    e: React.MouseEvent<HTMLElement>,
-    max_index: number,
-  ) => {
-    e.preventDefault();
-    e.stopPropagation();
-
-    append({
-      name: "",
-      identifier: "",
-      data_type: AvoRedPageDataType.TEXT,
-      field_type: AvoRedPageFieldType.TEXT,
-      field_content: "",
-    });
-    await trigger("page_fields");
-    setCurrentIndex(max_index);
-
-    // @todo fix this one
-    setIsOpen(true);
-  };
-
-  const deletePageFieldOnClick = (e: any, index: number) => {
-    e.preventDefault();
-    remove(index);
-    setCurrentIndex(0);
-  };
-
-  const submitHandler = async (data: SavePageType) => {
-    console.log(data)
-    // mutate(data);
-  };
-
-  const onNameChange = (e: React.KeyboardEvent<HTMLInputElement>) => {
-    setValue("identifier", slug(e.currentTarget.value || ""));
-  };
-
-  const textEditorOnChange = (value: string, field_index: number) => {
-<<<<<<< HEAD
-    const text_content: PageTextContent = {
-      text_value: value,
+    const renderComponentElementType = (
+        componentElement: ICreatablePageComponentElementModel,
+        pageComponentIndex: number,
+        componentElementIndex: number,
+    ) => {
+        switch (componentElement.element_type) {
+            case "textarea":
+                return (
+                    <div className="p-3">
+            <textarea
+                {...register(
+                    `components_content.${pageComponentIndex}.elements.${componentElementIndex}.element_content`,
+                )}
+            ></textarea>
+                        <label
+                            htmlFor={componentElement.identifier}
+                            className="ms-2 text-sm font-medium text-gray-900 dark:text-gray-300"
+                        >
+                            {componentElement.name}
+                        </label>
+                    </div>
+                );
+            case "select":
+                return (
+                    <div className="p-3">
+                        <AvoRedMultiSelectField
+                            label="test dropdown"
+                            selectedOption={getSelectElementDataOptionCurrentValue(pageComponentIndex, componentElementIndex)}
+                            options={componentElement.element_data ?? []}
+                            onChangeSelectedOption={((val: Array<string>) => setSelectedElementDataOption(val, pageComponentIndex, componentElementIndex))}
+                        ></AvoRedMultiSelectField>
+                        <label
+                            htmlFor={componentElement.identifier}
+                            className="ms-2 text-sm font-medium text-gray-900 dark:text-gray-300"
+                        >
+                            {componentElement.name}
+                        </label>
+                    </div>
+                );
+            case "radio":
+                return (
+                    <div className="p-3">
+                        <input
+                            id={componentElement.identifier}
+                            type="radio"
+                            value={componentElement.identifier}
+                            className="w-4 h-4 text-blue-600 bg-gray-100 border-gray-300 focus:ring-primary-500 dark:focus:ring-primary-600 dark:ring-offset-gray-800 focus:ring-2 dark:bg-gray-700 dark:border-gray-600"
+                        />
+                        <label
+                            htmlFor={componentElement.identifier}
+                            className="ms-2 text-sm font-medium text-gray-900 dark:text-gray-300"
+                        >
+                            {componentElement.name}
+                        </label>
+                    </div>
+                );
+            case "text":
+            default:
+                return (
+                    <div>
+                        <InputField
+                            name={`components_content.${pageComponentIndex}.elements.${componentElementIndex}.element_content`}
+                            label={componentElement.name}
+                            register={register(
+                                `components_content.${pageComponentIndex}.elements.${componentElementIndex}.element_content`,
+                            )}
+                        />
+                        <InputField
+                            type="hidden"
+                            value="TEXT"
+                            register={register(
+                                `components_content.${pageComponentIndex}.elements.${componentElementIndex}.element_data_type`,
+                            )}
+                        />
+                    </div>
+                );
+        }
     };
-    const page_content: PageFieldContent =  {
-      text_value: text_content
-    }
-    setValue(`page_fields.${field_index}.field_content`, page_content);
-=======
-    setValue(`page_fields.${field_index}.field_content`, value);
->>>>>>> 742331bb
-  };
-
-  const renderField = (field: SaveFieldType, index: number) => {
-    switch (field.field_type) {
-      case AvoRedPageFieldType.TEXTAREA:
+
+    const renderComponentElement = (
+        componentElement: ICreatablePageComponentElementModel,
+        pageComponentIndex: number,
+        componentElementIndex: number,
+    ) => {
         return (
-          <div className="mb-4">
-            <label className="text-sm text-gray-600">
-              {t!("field_content")}
-            </label>
-            <textarea
-              className="w-full rounded"
-<<<<<<< HEAD
-              {...register(`page_fields.${index}.field_content.text_value.text_value`)}
-=======
-              {...register(`page_fields.${index}.field_content`)}
->>>>>>> 742331bb
-            ></textarea>
-          </div>
-        );
-      case AvoRedPageFieldType.TextEditor:
-        return (
-          <div className="mb-4">
-            <label className="text-sm text-gray-600">
-              {t!("field_content")}
-            </label>
-            <div className="h-96">
-              <SimpleMdeReact
-                options={{
-                  minHeight: "300px",
-                }}
-                onChange={(contentValue) =>
-                  textEditorOnChange(contentValue, index)
-                }
-              />
+            <div className="ring-1 my-2 ring-gray-200" key={componentElement.identifier}>
+                {JSON.stringify(componentElement)}
+                {renderComponentElementType(
+                    componentElement,
+                    pageComponentIndex,
+                    componentElementIndex,
+                )}
             </div>
-          </div>
-        );
-      case AvoRedPageFieldType.Radio:
-        return (
-            <div className="mb-4">
-              <label className="text-sm text-gray-600">
-                {t!("field_content")}
-              </label>
-              {field.field_data?.radio_field_options?.map(
-                  (option: AvoRedPageFieldRadioFieldDataOptions) => {
-                    return (
-                          <div key={`avredo-radio-${option.value}`} className="w-full">
-                            <input
-                                id={`avored-radio-${option.value}`}
-                                type="radio"
-                                value={option.value}
-<<<<<<< HEAD
-                                {...register(`page_fields.${index}.field_content.text_value.text_value`)}
-=======
-                                {...register(`page_fields.${index}.field_content`)}
->>>>>>> 742331bb
-                                className="w-4 h-4 text-blue-600 bg-gray-100 border-gray-300 focus:ring-blue-500 dark:focus:ring-blue-600 dark:ring-offset-gray-800 focus:ring-2 dark:bg-gray-700 dark:border-gray-600"
-                            />
-                            <label
-                                htmlFor={`avored-radio-${option.value}`}
-                                className="ms-2 text-sm font-medium text-gray-900 dark:text-gray-300"
-                            >
-                              {option.label}
-                            </label>
-                          </div>
-                    );
-                  },
-              )}
-            </div>
-        );
-      case AvoRedPageFieldType.SELECT:
-        return (
-          <div className="mb-4">
-            <label className="text-sm text-gray-600">
-              {t!("field_content")}
-            </label>
-
-            <select
-<<<<<<< HEAD
-              {...register(`page_fields.${index}.field_content.text_value.text_value`)}
-=======
-              {...register(`page_fields.${index}.field_content`)}
->>>>>>> 742331bb
-              className="w-full rounded border-0 ring-1 ring-primary-400 outline-none appearance-none"
-            >
-              {field.field_data?.select_field_options?.map((option) => {
-                return (
-                  <option key={option.value} value={option.value}>
-                    {option.label}
-                  </option>
-                );
-              })}
-            </select>
-          </div>
         );
       case AvoRedPageFieldType.TEXT:
         return (
-          <div className="mb-4">
-            <InputField
-              label={t("field_content")}
-              placeholder={t("field_content")}
-<<<<<<< HEAD
-              register={register(`page_fields.${index}.field_content.text_value.text_value`)}
-=======
-              register={register(`page_fields.${index}.field_content`)}
->>>>>>> 742331bb
-            />
-          </div>
-        );
-      default:
-        return (
-          <div className="mb-4">
-            <InputField
-              label={t("field_content")}
-              placeholder={t("field_content")}
-<<<<<<< HEAD
-              register={register(`page_fields.${index}.field_content.text_value.text_value`)}
-=======
-              register={register(`page_fields.${index}.field_content`)}
->>>>>>> 742331bb
-            />
-          </div>
+            <div
+                key={pageComponent.id}
+                className="my-5 ring-1 ring-gray-200 rounded p-3"
+            >
+                <div>component name: {pageComponent.name}</div>
+                <div>component identifier: {pageComponent.identifier}</div>
+                <div>
+                    Component Fields
+                    {pageComponent.elements.map((componentElement, componentElementIndex) => {
+                        return renderComponentElement(
+                            componentElement,
+                            pageComponentIndex,
+                            componentElementIndex,
+                        );
+                    })}
+                </div>
+            </div>
         );
     }
   };
