import React, { useState } from "react";
import { Link, useParams } from "react-router-dom";
import {
  Cog8ToothIcon,
  PlusIcon,
  TrashIcon,
} from "@heroicons/react/24/solid";
import InputField from "../../components/InputField";
import { useGetPage } from "./hooks/useGetPage";
import { useUpdatePage } from "./hooks/useUpdatePage";
import { useTranslation } from "react-i18next";
import { Controller, useFieldArray, useForm } from "react-hook-form";
import { joiResolver } from "@hookform/resolvers/joi";
import { usePageEditSchema } from "./schemas/page.edit.schema";
import { usePagePutSchema } from "./schemas/page.put.schema";
import { PutPageIdentifierType } from "../../types/page/PutPageIdentifierType";
import { usePutPageIdentifier } from "./hooks/usePutPageIdentifier";
import {
  AvoRedPageDataType,
  AvoRedPageFieldType,
} from "../../types/page/IPageModel";
import _ from "lodash";
import {
<<<<<<< HEAD
  AvoRedPageFieldRadioFieldDataOptions, PageFieldContent, PageTextContent,
=======
  AvoRedPageFieldRadioFieldDataOptions,
>>>>>>> 742331bb
  SaveFieldType,
  SavePageType,
} from "../../types/page/CreatablePageType";
import SimpleMdeReact from "react-simplemde-editor";
import { PageFieldModal } from "./PageFieldModal";

function PageEdit() {
  const [isOpen, setIsOpen] = useState<boolean>(false);
  const [currentIndex, setCurrentIndex] = useState<number>(0);

  const params = useParams();
  const [t] = useTranslation("global");
  const [isEditableIdentifier, setIsEditableIdentifier] =
    useState<boolean>(true);

  const { mutate } = useUpdatePage(params.page_id ?? "");
  const { data } = useGetPage(params.page_id ?? "");
  const values = data?.data.page_model;

  const {
    control,
    register,
    handleSubmit,
    formState: { errors },
    getValues,
    setValue,
    trigger,
  } = useForm<SavePageType>({
    resolver: joiResolver(usePageEditSchema(), { allowUnknown: true }),
    values,
  });

  const { register: putPageRegister, getValues: getPageIdentifierValue } =
    useForm<PutPageIdentifierType>({
      resolver: joiResolver(usePagePutSchema(), { allowUnknown: true }),
      values: {
        identifier: data?.data.page_model.identifier,
      },
    });

  const { mutate: putPageIdentifierMutate } = usePutPageIdentifier(
    params.page_id ?? "",
  );

  const editableIdentifierOnClick = () => {
    setIsEditableIdentifier(false);
  };
  const saveIdentifierOnClick = () => {
    putPageIdentifierMutate({
      identifier: getPageIdentifierValue("identifier"),
    });
    setIsEditableIdentifier(true);
  };

  const cancelIdentifierOnClick = () => {
    setIsEditableIdentifier(true);
  };

  const { fields, append, remove } = useFieldArray({
    control,
    name: "page_fields",
  });

  const deletePageFieldOnClick = async (
    e: React.MouseEvent<HTMLDivElement>,
    index: number,
  ) => {
    e.preventDefault();
    remove(index);
    setCurrentIndex(0);
  };

  const textEditorOnChange = (value: string, field_index: number) => {
<<<<<<< HEAD
    const text_content: PageTextContent = {
      text_value: value,
    };
    const page_content: PageFieldContent =  {
      text_value: text_content
    }
    setValue(`page_fields.${field_index}.field_content`, page_content);
  };
  const textEditorGetValue = (field_index: number): string => {
    const page_field_content: PageFieldContent =  getValues(`page_fields.${field_index}.field_content`);

    return (page_field_content.text_value?.text_value) as string;
  };

=======
    setValue(`page_fields.${field_index}.field_content`, value);
  };
  const textEditorGetValue = (field_index: number): string => {
    return getValues(`page_fields.${field_index}.field_content`) as string;
  };

>>>>>>> 742331bb
  const renderField = (field: SaveFieldType, index: number) => {
    switch (field.field_type) {
      case AvoRedPageFieldType.TEXTAREA:
        return (
          <div className="mb-4">
            <label className="text-sm text-gray-600">
              {t!("field_content")}
            </label>
            <textarea
              className="w-full rounded"
<<<<<<< HEAD
              {...register(`page_fields.${index}.field_content.text_value.text_value`)}
=======
              {...register(`page_fields.${index}.field_content`)}
>>>>>>> 742331bb
            ></textarea>
          </div>
        );
      case AvoRedPageFieldType.Radio:
        return (
            <div className="mb-4">
              <label className="text-sm text-gray-600">
                {t!("field_content")}
              </label>
              {field.field_data?.radio_field_options?.map((option: AvoRedPageFieldRadioFieldDataOptions) => {
                  return (
                        <div key={`avored-radio-${option.value}`} className="w-full">
                          <input
                              id={`avored-radio-${option.value}`}
                              type="radio"
                              value={option.value}
<<<<<<< HEAD
                              {...register(`page_fields.${index}.field_content.text_value.text_value`)}
=======
                              {...register(`page_fields.${index}.field_content`)}
>>>>>>> 742331bb
                              className="w-4 h-4 text-blue-600 bg-gray-100 border-gray-300 focus:ring-blue-500 dark:focus:ring-blue-600 dark:ring-offset-gray-800 focus:ring-2 dark:bg-gray-700 dark:border-gray-600"/>
                          <label
                              htmlFor={`avored-radio-${option.value}`}
                              className="ms-2 text-sm font-medium text-gray-900 dark:text-gray-300">
                            {option.label}
                          </label>
                        </div>
                  );
              })}
            </div>
        );
      case AvoRedPageFieldType.SELECT:
        return (
            <div className="mb-4">
              <label className="text-sm text-gray-600">
                {t!("field_content")}
              </label>

              <select
<<<<<<< HEAD
                  {...register(`page_fields.${index}.field_content.text_value.text_value`)}
=======
                  {...register(`page_fields.${index}.field_content`)}
>>>>>>> 742331bb
                  className="w-full rounded border-0 ring-1 ring-primary-400 outline-none appearance-none"
              >
                {field.field_data?.select_field_options?.map((option) => {
                return (
                  <option key={option.value} value={option.value}>
                    {option.label}
                  </option>
                );
              })}
            </select>
          </div>
        );
      case AvoRedPageFieldType.TEXT:
        return (
          <div className="mb-4">
            <InputField
              label={t("field_content")}
              placeholder={t("field_content")}
<<<<<<< HEAD
              register={register(`page_fields.${index}.field_content.text_value.text_value`)}
=======
              register={register(`page_fields.${index}.field_content`)}
>>>>>>> 742331bb
            />
          </div>
        );
      case AvoRedPageFieldType.TextEditor:
        return (
          <div className="mb-4">
            <label className="text-sm text-gray-600">
              {t!("field_content")}
            </label>
            <div className="h-96">
              <SimpleMdeReact
                options={{
                  minHeight: "300px",
                }}
                value={textEditorGetValue(index)}
                onChange={(contentValue) =>
                  textEditorOnChange(contentValue, index)
                }
              />
            </div>
          </div>
        );
      default:
        return (
          <div className="mb-4">
            <InputField
              label={t("field_content")}
              placeholder={t("field_content")}
<<<<<<< HEAD
              register={register(`page_fields.${index}.field_content.text_value.text_value`)}
=======
              register={register(`page_fields.${index}.field_content`)}
>>>>>>> 742331bb
            />
          </div>
        );
    }
  };
<<<<<<< HEAD

  const addFieldOnClick = async (
    e: React.MouseEvent<HTMLElement>,
    max_index: number,
  ) => {
    e.preventDefault();
    const empty_content: PageTextContent =  {
      text_value: "",
    }
    const empty_page_content: PageFieldContent = {
      text_value: empty_content
    };
    append({
      name: "",
      identifier: "",
      data_type: AvoRedPageDataType.TEXT,
      field_type: AvoRedPageFieldType.TEXT,
      field_content: empty_page_content,
    });
    await trigger("page_fields");

    setCurrentIndex(max_index);
    setIsOpen(true);
  };

  const submitHandler = async (data: SavePageType) => {
      console.log(data)
    // mutate(data);
  };

  return (
    <div className="flex-1 bg-white">
      <div className="px-5 pl-64 ">
        <div className="w-full">
          <div className="block rounded-lg p-6">
            <h1 className="text-xl font-semibold mb-4 text-gray-900">
              {t("page_information")}
            </h1>

            <form onSubmit={handleSubmit(submitHandler)}>
              {_.size(fields) > 0 ? (
                <>
                  <PageFieldModal 
                    register={register}
                    currentIndex={currentIndex}
                    getValues={getValues}
                    setValue={setValue}
                    trigger={trigger}
                    setIsOpen={setIsOpen}
                    isOpen={isOpen} />
                </>
              ) : (
                <></>
              )}

=======

  const addFieldOnClick = async (
    e: React.MouseEvent<HTMLElement>,
    max_index: number,
  ) => {
    e.preventDefault();

    append({
      name: "",
      identifier: "",
      data_type: AvoRedPageDataType.TEXT,
      field_type: AvoRedPageFieldType.TEXT,
      field_content: "",
    });
    await trigger("page_fields");

    setCurrentIndex(max_index);
    setIsOpen(true);
  };

  const submitHandler = async (data: SavePageType) => {
    mutate(data);
  };

  return (
    <div className="flex-1 bg-white">
      <div className="px-5 pl-64 ">
        <div className="w-full">
          <div className="block rounded-lg p-6">
            <h1 className="text-xl font-semibold mb-4 text-gray-900">
              {t("page_information")}
            </h1>

            <form onSubmit={handleSubmit(submitHandler)}>
              {_.size(fields) > 0 ? (
                <>
                  <PageFieldModal 
                    register={register}
                    currentIndex={currentIndex}
                    getValues={getValues}
                    setValue={setValue}
                    trigger={trigger}
                    setIsOpen={setIsOpen}
                    isOpen={isOpen} />
                </>
              ) : (
                <></>
              )}

>>>>>>> 742331bb
              <div className="mb-4">
                <InputField
                  placeholder={t("name")}
                  label={t("name")}
                  name="name"
                  register={register("name")}
                />
              </div>
              <div className="mb-4">
                <InputField
                  placeholder={t("identifier")}
                  name="identifier"
                  register={putPageRegister("identifier")}
                  disabled={isEditableIdentifier}
                />
                <div className="mt-2">
                  {isEditableIdentifier ? (
                    <>
                      <span
                        onClick={editableIdentifierOnClick}
                        className="text-xs text-blue-600 cursor-pointer"
                      >
                        {t("edit_identifier")}
                      </span>
                    </>
                  ) : (
                    <>
                      <button
                        type="button"
                        onClick={saveIdentifierOnClick}
                        className="text-xs text-blue-600 cursor-pointer"
                      >
                        {t("save")}
                      </button>
                      <button
                        type="button"
                        onClick={cancelIdentifierOnClick}
                        className="ml-3 text-xs text-blue-600 cursor-pointer"
                      >
                        {t("cancel")}
                      </button>
                    </>
                  )}
                </div>
              </div>

              {fields.map((field, index) => {
                return (
                  <div
                    key={field.id}
                    className="relative hover:ring-1 ring-primary-300 rounded mb-5 flex mt-5 py-3 w-full"
                  >
                    <Controller
                      name={`page_fields.${index}`}
                      render={({ field: page_field }) => {
                        return (
                          <>
                            <div className="flex mt-3 w-full justify-center">
                              <div className="flex-1 p-3">
                                <div className="p-3 bg-gray-200 rounded">
                                  <div className="flex text-sm w-full border-gray-300 border-b py-2">
                                    <div className="flex-1 overflow-hidden">
                                      <span>{page_field.value.name}</span>
                                      <span className="ml-1 text-xs text-gray-500">
                                        ({page_field.value.identifier})
                                      </span>
                                    </div>
                                    <div className="ml-auto flex items-center">
                                      <div>
                                        <button
                                          type="button"
                                          className="outline-none"
                                          onClick={() => setIsOpen(true)}
                                        >
                                          <Cog8ToothIcon className="w-5 h-5" />
                                        </button>
                                      </div>
                                      <div
                                        onClick={(e) =>
                                          deletePageFieldOnClick(e, index)
                                        }
                                        className="ml-3"
                                      >
                                        <TrashIcon className="w-4 h-4" />
                                      </div>
                                    </div>
                                  </div>
<<<<<<< HEAD

                                  <InputField
                                    type="hidden"
                                    placeholder={t("data_type")}
                                    register={register(
                                      `page_fields.${index}.data_type`,
                                    )}
                                  />
                                  <InputField
                                    type="hidden"
                                    placeholder={t("field_type")}
                                    register={register(
                                      `page_fields.${index}.field_type`,
                                    )}
                                  />
                                  {renderField(page_field.value, index)}
                                </div>
                              </div>
                            </div>
                          </>
                        );
                      }}
                      control={control}
                    />
                  </div>
                );
              })}

              <div className="mb-4 flex items-center justify-center ring-1 ring-gray-400 rounded p-5">
                <button
                  type="button"
                  className="flex"
                  onClick={(e) => addFieldOnClick(e, fields.length)}
                >
                  <PlusIcon className="text-primary-500 h-6 w-6" />
                  <span className="text-sm ml-1 text-primary-500">
                    {t("add_field")}
                  </span>
                </button>
              </div>

=======

                                  <InputField
                                    type="hidden"
                                    placeholder={t("data_type")}
                                    register={register(
                                      `page_fields.${index}.data_type`,
                                    )}
                                  />
                                  <InputField
                                    type="hidden"
                                    placeholder={t("field_type")}
                                    register={register(
                                      `page_fields.${index}.field_type`,
                                    )}
                                  />
                                  {renderField(page_field.value, index)}
                                </div>
                              </div>
                            </div>
                          </>
                        );
                      }}
                      control={control}
                    />
                  </div>
                );
              })}

              <div className="mb-4 flex items-center justify-center ring-1 ring-gray-400 rounded p-5">
                <button
                  type="button"
                  className="flex"
                  onClick={(e) => addFieldOnClick(e, fields.length)}
                >
                  <PlusIcon className="text-primary-500 h-6 w-6" />
                  <span className="text-sm ml-1 text-primary-500">
                    {t("add_field")}
                  </span>
                </button>
              </div>

>>>>>>> 742331bb
              <div className="flex items-center">
                <button
                  type="submit"
                  className="bg-primary-600 py-2 px-4 border border-transparent text-sm font-medium rounded-md text-white hover:bg-primary-700 focus:outline-none focus:ring-2 focus:ring-offset-2 focus:ring-primary-500"
                >
                  {t("save")}
                </button>
                <Link
                  to={`/admin/page`}
                  className="ml-auto font-medium text-gray-600 hover:text-gray-500"
                >
                  {t("cancel")}
                </Link>
              </div>
            </form>
          </div>
        </div>
      </div>
    </div>
  );
}

export default PageEdit;<|MERGE_RESOLUTION|>--- conflicted
+++ resolved
@@ -21,11 +21,7 @@
 } from "../../types/page/IPageModel";
 import _ from "lodash";
 import {
-<<<<<<< HEAD
   AvoRedPageFieldRadioFieldDataOptions, PageFieldContent, PageTextContent,
-=======
-  AvoRedPageFieldRadioFieldDataOptions,
->>>>>>> 742331bb
   SaveFieldType,
   SavePageType,
 } from "../../types/page/CreatablePageType";
@@ -99,7 +95,6 @@
   };
 
   const textEditorOnChange = (value: string, field_index: number) => {
-<<<<<<< HEAD
     const text_content: PageTextContent = {
       text_value: value,
     };
@@ -114,14 +109,6 @@
     return (page_field_content.text_value?.text_value) as string;
   };
 
-=======
-    setValue(`page_fields.${field_index}.field_content`, value);
-  };
-  const textEditorGetValue = (field_index: number): string => {
-    return getValues(`page_fields.${field_index}.field_content`) as string;
-  };
-
->>>>>>> 742331bb
   const renderField = (field: SaveFieldType, index: number) => {
     switch (field.field_type) {
       case AvoRedPageFieldType.TEXTAREA:
@@ -131,84 +118,57 @@
               {t!("field_content")}
             </label>
             <textarea
-              className="w-full rounded"
-<<<<<<< HEAD
-              {...register(`page_fields.${index}.field_content.text_value.text_value`)}
-=======
-              {...register(`page_fields.${index}.field_content`)}
->>>>>>> 742331bb
+                {...register(
+                    `components_content.${pageComponentIndex}.elements.${pageComponentFieldIndex}.element_content`,
+                )}
             ></textarea>
-          </div>
-        );
-      case AvoRedPageFieldType.Radio:
-        return (
-            <div className="mb-4">
-              <label className="text-sm text-gray-600">
-                {t!("field_content")}
-              </label>
-              {field.field_data?.radio_field_options?.map((option: AvoRedPageFieldRadioFieldDataOptions) => {
-                  return (
-                        <div key={`avored-radio-${option.value}`} className="w-full">
-                          <input
-                              id={`avored-radio-${option.value}`}
-                              type="radio"
-                              value={option.value}
-<<<<<<< HEAD
-                              {...register(`page_fields.${index}.field_content.text_value.text_value`)}
-=======
-                              {...register(`page_fields.${index}.field_content`)}
->>>>>>> 742331bb
-                              className="w-4 h-4 text-blue-600 bg-gray-100 border-gray-300 focus:ring-blue-500 dark:focus:ring-blue-600 dark:ring-offset-gray-800 focus:ring-2 dark:bg-gray-700 dark:border-gray-600"/>
-                          <label
-                              htmlFor={`avored-radio-${option.value}`}
-                              className="ms-2 text-sm font-medium text-gray-900 dark:text-gray-300">
-                            {option.label}
-                          </label>
-                        </div>
-                  );
-              })}
-            </div>
-        );
-      case AvoRedPageFieldType.SELECT:
-        return (
-            <div className="mb-4">
-              <label className="text-sm text-gray-600">
-                {t!("field_content")}
-              </label>
-
-              <select
-<<<<<<< HEAD
-                  {...register(`page_fields.${index}.field_content.text_value.text_value`)}
-=======
-                  {...register(`page_fields.${index}.field_content`)}
->>>>>>> 742331bb
-                  className="w-full rounded border-0 ring-1 ring-primary-400 outline-none appearance-none"
-              >
-                {field.field_data?.select_field_options?.map((option) => {
+                        <label
+                            htmlFor={componentField.identifier}
+                            className="ms-2 text-sm font-medium text-gray-900 dark:text-gray-300"
+                        >
+                            {componentField.name}
+                        </label>
+                    </div>
+                );
+            case "select":
                 return (
-                  <option key={option.value} value={option.value}>
-                    {option.label}
-                  </option>
+                    <div className="p-3">
+                        <AvoRedMultiSelectField
+                            label="test dropdown"
+                            selectedOption={getSelectFieldDataOptionCurrentValue(pageComponentIndex, pageComponentFieldIndex)}
+                            options={componentField.element_data ?? []}
+                            onChangeSelectedOption={((val: Array<string>) => setSelectedFieldDataOption(val, pageComponentIndex, pageComponentFieldIndex))}
+                        ></AvoRedMultiSelectField>
+                        <label
+                            htmlFor={componentField.identifier}
+                            className="ms-2 text-sm font-medium text-gray-900 dark:text-gray-300"
+                        >
+                            {componentField.name}
+                        </label>
+                    </div>
                 );
-              })}
-            </select>
-          </div>
-        );
-      case AvoRedPageFieldType.TEXT:
-        return (
-          <div className="mb-4">
-            <InputField
-              label={t("field_content")}
-              placeholder={t("field_content")}
-<<<<<<< HEAD
-              register={register(`page_fields.${index}.field_content.text_value.text_value`)}
-=======
-              register={register(`page_fields.${index}.field_content`)}
->>>>>>> 742331bb
-            />
-          </div>
-        );
-      case AvoRedPageFieldType.TextEditor:
+            case "text":
+            default:
+                return (
+                    <div>
+                        <InputField
+                            label={componentField.name}
+                            type="text"
+                            name={componentField.identifier}
+                            register={register(
+                                `components_content.${pageComponentIndex}.elements.${pageComponentFieldIndex}.element_content`,
+                            )}
+                        />
+                    </div>
+                );
+        }
+    };
+
+    const renderComponentField = (
+        componentField: IEditablePageComponentFieldModel,
+        pageComponentIndex: number,
+        pageComponentFieldIndex: number,
+    ) => {
         return (
           <div className="mb-4">
             <label className="text-sm text-gray-600">
@@ -233,17 +193,12 @@
             <InputField
               label={t("field_content")}
               placeholder={t("field_content")}
-<<<<<<< HEAD
               register={register(`page_fields.${index}.field_content.text_value.text_value`)}
-=======
-              register={register(`page_fields.${index}.field_content`)}
->>>>>>> 742331bb
             />
           </div>
         );
     }
   };
-<<<<<<< HEAD
 
   const addFieldOnClick = async (
     e: React.MouseEvent<HTMLElement>,
@@ -286,7 +241,7 @@
             <form onSubmit={handleSubmit(submitHandler)}>
               {_.size(fields) > 0 ? (
                 <>
-                  <PageFieldModal 
+                  <PageFieldModal
                     register={register}
                     currentIndex={currentIndex}
                     getValues={getValues}
@@ -299,57 +254,6 @@
                 <></>
               )}
 
-=======
-
-  const addFieldOnClick = async (
-    e: React.MouseEvent<HTMLElement>,
-    max_index: number,
-  ) => {
-    e.preventDefault();
-
-    append({
-      name: "",
-      identifier: "",
-      data_type: AvoRedPageDataType.TEXT,
-      field_type: AvoRedPageFieldType.TEXT,
-      field_content: "",
-    });
-    await trigger("page_fields");
-
-    setCurrentIndex(max_index);
-    setIsOpen(true);
-  };
-
-  const submitHandler = async (data: SavePageType) => {
-    mutate(data);
-  };
-
-  return (
-    <div className="flex-1 bg-white">
-      <div className="px-5 pl-64 ">
-        <div className="w-full">
-          <div className="block rounded-lg p-6">
-            <h1 className="text-xl font-semibold mb-4 text-gray-900">
-              {t("page_information")}
-            </h1>
-
-            <form onSubmit={handleSubmit(submitHandler)}>
-              {_.size(fields) > 0 ? (
-                <>
-                  <PageFieldModal 
-                    register={register}
-                    currentIndex={currentIndex}
-                    getValues={getValues}
-                    setValue={setValue}
-                    trigger={trigger}
-                    setIsOpen={setIsOpen}
-                    isOpen={isOpen} />
-                </>
-              ) : (
-                <></>
-              )}
-
->>>>>>> 742331bb
               <div className="mb-4">
                 <InputField
                   placeholder={t("name")}
@@ -437,7 +341,6 @@
                                       </div>
                                     </div>
                                   </div>
-<<<<<<< HEAD
 
                                   <InputField
                                     type="hidden"
@@ -479,49 +382,6 @@
                 </button>
               </div>
 
-=======
-
-                                  <InputField
-                                    type="hidden"
-                                    placeholder={t("data_type")}
-                                    register={register(
-                                      `page_fields.${index}.data_type`,
-                                    )}
-                                  />
-                                  <InputField
-                                    type="hidden"
-                                    placeholder={t("field_type")}
-                                    register={register(
-                                      `page_fields.${index}.field_type`,
-                                    )}
-                                  />
-                                  {renderField(page_field.value, index)}
-                                </div>
-                              </div>
-                            </div>
-                          </>
-                        );
-                      }}
-                      control={control}
-                    />
-                  </div>
-                );
-              })}
-
-              <div className="mb-4 flex items-center justify-center ring-1 ring-gray-400 rounded p-5">
-                <button
-                  type="button"
-                  className="flex"
-                  onClick={(e) => addFieldOnClick(e, fields.length)}
-                >
-                  <PlusIcon className="text-primary-500 h-6 w-6" />
-                  <span className="text-sm ml-1 text-primary-500">
-                    {t("add_field")}
-                  </span>
-                </button>
-              </div>
-
->>>>>>> 742331bb
               <div className="flex items-center">
                 <button
                   type="submit"
