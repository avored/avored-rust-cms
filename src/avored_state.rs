use crate::error::Result;
use crate::providers::avored_config_provider::AvoRedConfigProvider;
use crate::providers::avored_database_provider::{AvoRedDatabaseProvider, DB};
use crate::providers::avored_template_provider::AvoRedTemplateProvider;
use crate::repositories::admin_user_repository::AdminUserRepository;
use crate::repositories::asset_repository::AssetRepository;
use crate::repositories::collection_repository::CollectionRepository;
use crate::repositories::content_repository::ContentRepository;
use crate::repositories::password_reset_repository::PasswordResetRepository;
use crate::repositories::role_repository::RoleRepository;
use crate::repositories::setting_repository::SettingRepository;
use crate::repositories::security_audit_repository::SecurityAuditRepository;
use crate::repositories::security_alert_repository::SecurityAlertRepository;
use crate::services::admin_user_service::AdminUserService;
use crate::services::asset_service::AssetService;
use crate::services::auth_service::AuthService;
use crate::services::cms_service::CmsService;
use crate::services::content_service::ContentService;
use crate::services::general_service::GeneralService;
use crate::services::misc_service::MiscService;
use crate::services::setting_service::SettingService;
use crate::services::security_audit_service::SecurityAuditService;
use crate::services::security_alert_service::SecurityAlertService;

pub struct AvoRedState {
    pub db: DB,
    pub config: AvoRedConfigProvider,
    pub template: AvoRedTemplateProvider,
    pub misc_service: MiscService,
    pub auth_service: AuthService,
    pub admin_user_service: AdminUserService,
    pub content_service: ContentService,
    pub asset_service: AssetService,
    pub setting_service: SettingService,
    pub cms_service: CmsService,
    pub general_service: GeneralService,
<<<<<<< HEAD
    pub security_audit_service: SecurityAuditService,
    pub security_alert_service: SecurityAlertService,
=======
>>>>>>> 0aa922d5
}

impl AvoRedState {
    pub async fn new() -> Result<AvoRedState> {
        let avored_config_provider = AvoRedConfigProvider::register()?;
        let avored_template_provider =
            AvoRedTemplateProvider::register(avored_config_provider.clone()).await?;
        let avored_database_provider =
            AvoRedDatabaseProvider::register(avored_config_provider.clone()).await?;

        let admin_user_repository = AdminUserRepository::new();
        let role_repository = RoleRepository::new();
        let collection_repository = CollectionRepository::new();
        let content_repository = ContentRepository::new();
        let asset_repository = AssetRepository::new();
        let password_reset_repository = PasswordResetRepository::new();
        let setting_repository = SettingRepository::new();
        let security_audit_repository = SecurityAuditRepository::new();
        let security_alert_repository = SecurityAlertRepository::new();

        let misc_service = MiscService::new().await?;
        let auth_service =
            AuthService::new(admin_user_repository.clone(), password_reset_repository).await?;
        let admin_user_service = AdminUserService::new(admin_user_repository, role_repository)?;
        let content_service =
            ContentService::new(content_repository.clone(), collection_repository)?;
        let asset_service = AssetService::new(asset_repository)?;
        let setting_service = SettingService::new(setting_repository)?;
        let cms_service = CmsService::new(content_repository)?;
        let general_service = GeneralService::new()?;
        let security_audit_service = SecurityAuditService::new(security_audit_repository);
        let security_alert_service = SecurityAlertService::new(security_alert_repository);

        Ok(AvoRedState {
            config: avored_config_provider,
            template: avored_template_provider,
            db: avored_database_provider.db,
            misc_service,
            auth_service,
            admin_user_service,
            content_service,
            asset_service,
            setting_service,
            cms_service,
            general_service,
            security_audit_service,
            security_alert_service,
        })
    }
}

// use crate::error::Result;
// use crate::providers::avored_config_provider::AvoRedConfigProvider;
// use crate::providers::avored_database_provider::{AvoRedDatabaseProvider, DB};
// use crate::providers::avored_template_provider::AvoRedTemplateProvider;
// use crate::repositories::admin_user_repository::AdminUserRepository;
// use crate::repositories::asset_repository::AssetRepository;
// use crate::repositories::collection_repository::CollectionRepository;
// use crate::repositories::component_repository::ComponentRepository;
// use crate::repositories::content_repository::ContentRepository;
// use crate::repositories::model_repository::ModelRepository;
// use crate::repositories::page_repository::PageRepository;
// use crate::repositories::password_reset_repository::PasswordResetRepository;
// use crate::repositories::role_repository::RoleRepository;
// use crate::repositories::setting_repository::SettingRepository;
// use crate::services::admin_user_service::AdminUserService;
// use crate::services::asset_service::AssetService;
// use crate::services::cms_service::CmsService;
// use crate::services::collection_service::CollectionService;
// use crate::services::component_service::ComponentService;
// use crate::services::content_service::ContentService;
// use crate::services::model_service::ModelService;
// use crate::services::page_service::PageService;
// use crate::services::role_service::RoleService;
// use crate::services::setting_service::SettingService;
//
// pub struct AvoRedState {
//     pub config: AvoRedConfigProvider,
//     pub template: AvoRedTemplateProvider,
//     pub db: DB,
//     pub admin_user_service: AdminUserService,
//     pub role_service: RoleService,
//     pub component_service: ComponentService,
//     pub page_service: PageService,
//     pub asset_service: AssetService,
//     pub setting_service: SettingService,
//     pub model_service: ModelService,
//     pub cms_service: CmsService,
//     pub collection_service: CollectionService,
//     pub content_service: ContentService,
// }
//
// impl AvoRedState {
//     pub async fn new() -> Result<AvoRedState> {
//         let avored_config_provider = AvoRedConfigProvider::register()?;
//         let avored_database_provider =
//             AvoRedDatabaseProvider::register(avored_config_provider.clone()).await?;
//
//         let avored_template_provider =
//             AvoRedTemplateProvider::register(avored_config_provider.clone()).await?;
//
//         let model_repository = ModelRepository::new();
//         let admin_user_repository = AdminUserRepository::new();
//         let role_repository = RoleRepository::new();
//         let component_repository = ComponentRepository::new();
//         let page_repository = PageRepository::new();
//         let asset_repository = AssetRepository::new();
//         let password_reset_repository = PasswordResetRepository::new();
//         let setting_repository = SettingRepository::new();
//         let collection_repository = CollectionRepository::new();
//         let content_repository = ContentRepository::new();
//
//         let admin_user_service = AdminUserService::new(
//             admin_user_repository,
//             role_repository.clone(),
//             password_reset_repository.clone(),
//         )?;
//         let role_service = RoleService::new(role_repository)?;
//         let component_service = ComponentService::new(component_repository)?;
//         let page_service = PageService::new(page_repository)?;
//         let asset_service = AssetService::new(asset_repository)?;
//         let setting_service = SettingService::new(setting_repository)?;
//         let model_service = ModelService::new(model_repository)?;
//         let cms_service = CmsService::new()?;
//         let collection_service = CollectionService::new(collection_repository)?;
//         let content_service = ContentService::new(content_repository)?;
//
//         Ok(AvoRedState {
//             config: avored_config_provider,
//             template: avored_template_provider,
//             db: avored_database_provider.db,
//             admin_user_service,
//             role_service,
//             component_service,
//             page_service,
//             asset_service,
//             setting_service,
//             model_service,
//             cms_service,
//             collection_service,
//             content_service,
//         })
//     }
// }<|MERGE_RESOLUTION|>--- conflicted
+++ resolved
@@ -34,11 +34,8 @@
     pub setting_service: SettingService,
     pub cms_service: CmsService,
     pub general_service: GeneralService,
-<<<<<<< HEAD
     pub security_audit_service: SecurityAuditService,
     pub security_alert_service: SecurityAlertService,
-=======
->>>>>>> 0aa922d5
 }
 
 impl AvoRedState {
