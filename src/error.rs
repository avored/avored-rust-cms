use std::num::ParseIntError;
use axum::{
    http::StatusCode,
    response::{IntoResponse, Response},
};
use handlebars::{RenderError, TemplateError};
use lettre::address::AddressError;
use rust_i18n::t;
use serde::Serialize;
use tracing::log::error;
use crate::models::validation_error::{ErrorMessage, ErrorResponse};

pub type Result<T> = core::result::Result<T, Error>;

#[derive(Debug, Clone, Serialize)]
pub enum Error {
    ConfigMissing(String),

    Generic(String),

    CreateModelError(String),

    BadRequestError(ErrorResponse),

    AuthenticationError,

<<<<<<< HEAD
    FORBIDDEN,

=======
>>>>>>> 9343771d
    Forbidden
}

impl core::fmt::Display for Error {
    fn fmt(&self, fmt: &mut core::fmt::Formatter) -> core::result::Result<(), core::fmt::Error> {
        write!(fmt, "{self:?}")
    }
}

impl std::error::Error for Error {}

impl From<serde_json::Error> for Error {
    fn from(_val: serde_json::Error) -> Self {
        Error::Generic("Serde struct to string  Error".to_string())
    }
}


impl From<std::io::Error> for Error {
    fn from(_val: std::io::Error) -> Self {
        Error::Generic("tokio file create folder error ".to_string())
    }
}

impl From<surrealdb::err::Error> for Error {
    fn from(val: surrealdb::err::Error) -> Self {
        error!("there is an issue with surreal db: {val:?}");
        Error::Generic("Surreal Error".to_string())
    }
}
//
// impl From<<T as TryFrom<Object>>::Error> for Error {
//     fn from(_val: surrealdb::err::Error) -> Self {
//         Error::Generic("Surreal Error".to_string())
//     }
// }

impl From<argon2::password_hash::Error> for Error {
    fn from(_val: argon2::password_hash::Error) -> Self {
        Error::Generic("Password hasher error".to_string())
    }
}
impl From<RenderError> for Error {
    fn from(actual_error: RenderError) -> Self {
        error!("there is an issue while rendering the handlebar template: {actual_error:?}");
        Error::Generic("handlebar error".to_string())
    }
}

// impl TryFrom<Object> for Error {
//     fn try_from(actual_error: Object) -> Self {
//         error!("there is an issue while rendering the handlebar template: {actual_error:?}");
//         Error::Generic("handlebar error".to_string())
//     }
// }

impl From<TemplateError> for Error {
    fn from(actual_error: TemplateError) -> Self {
        error!("there is an issue while registering the handlebar template with avored: {actual_error:?}");
        Error::Generic("handlebar template error".to_string())
    }
}

impl From<ParseIntError> for Error {
    fn from(actual_error: ParseIntError) -> Self {
        error!("there is an issue while parsing the env from string to u16: {actual_error:?}");
        Error::Generic("parse int error".to_string())
    }
}


impl From<AddressError> for Error {
    fn from(actual_error: AddressError) -> Self {
        error!("there is an issue while parsing email address: {actual_error:?}");
        Error::Generic("parse lettre address parsing error".to_string())
    }
}


impl From<lettre::error::Error> for Error {
    fn from(actual_error: lettre::error::Error) -> Self {
        error!("there is an issue lettre error: {actual_error:?}");
        Error::Generic("lettre error".to_string())
    }
}

impl IntoResponse for Error {
    fn into_response(self) -> Response {
        let response = match self {
            Error::BadRequestError(str) => {
                (StatusCode::BAD_REQUEST, str).into_response()
            },
            Error::AuthenticationError => {
                let mut errors: Vec<ErrorMessage> = vec![];
                let error_message = ErrorMessage {
                    key: String::from("email"),
                    message: String::from(t!("email_password_not_matched"))
                };

                errors.push(error_message);
                let error_response = ErrorResponse {
                    status: false,
                    errors
                };
                (StatusCode::UNAUTHORIZED, error_response).into_response()
            },
            Error::Forbidden => {
                let mut errors: Vec<ErrorMessage> = vec![];
                let error_message = ErrorMessage {
                    key: String::from("email"),
                    message: String::from(t!("admin_user_forbidden"))
                };

                errors.push(error_message);
                let error_response = ErrorResponse {
                    status: false,
                    errors
                };
                (StatusCode::FORBIDDEN, error_response).into_response()
            },
            _ => (StatusCode::INTERNAL_SERVER_ERROR, "test 500").into_response()
        };

        // Create a placeholder Axum response.
        // let mut response = StatusCode::INTERNAL_SERVER_ERROR.into_response();
        // let mut response = self {
        //
        // }
        // Insert the Error into the response.
        // response.extensions_mut().insert(response);

        response
    }
}
impl IntoResponse for ErrorResponse {
    fn into_response(self) -> Response {

        let  validation_errors = match serde_json::to_string(&self) {
            Ok(str) => str,
            _ => "validation error 400.".to_string()
        };

        (StatusCode::BAD_REQUEST, validation_errors).into_response()
    }
}<|MERGE_RESOLUTION|>--- conflicted
+++ resolved
@@ -24,11 +24,6 @@
 
     AuthenticationError,
 
-<<<<<<< HEAD
-    FORBIDDEN,
-
-=======
->>>>>>> 9343771d
     Forbidden
 }
 
