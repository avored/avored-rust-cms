--- conflicted
+++ resolved
@@ -19,11 +19,8 @@
         request: Request<LoginRequest>,
     ) -> Result<Response<LoginResponse>, Status> {
         println!("->> {:<12} - login", "GRPC_Auth_API_SERVICE");
-<<<<<<< HEAD
+        
 
-=======
-        
->>>>>>> 55e4866b
         let req = request.into_inner();
         let (valid, error_messages) = req.validate()?;
         if !valid {
@@ -83,11 +80,16 @@
                     status: sent_status,
                 };
                 Ok(Response::new(forgot_password_response))
-<<<<<<< HEAD
+            },
+            )
+            .await
+        {
+            Ok(sent_status) => {
+                let forgot_password_response = ForgotPasswordResponse {
+                    status: sent_status,
+                };
+                Ok(Response::new(forgot_password_response))
             }
-=======
-            },
->>>>>>> 55e4866b
             Err(e) => match e {
                 TonicError(status) => Err(status),
                 _ => Err(Status::internal(e.to_string())),
@@ -108,25 +110,6 @@
         if !valid {
             return Err(Status::invalid_argument(error_messages));
         }
-<<<<<<< HEAD
-
-        match self
-            .state
-            .auth_service
-            .reset_password(&self.state.db, &req.email, req.password, &self.state.config.password_salt, &req.token)
-            .await
-        {
-            Ok(reset_password_status) => {
-               
-                let reset_password_status = ResetPasswordResponse { 
-                    status: reset_password_status
-                };
-                let res = Response::new(reset_password_status);
-
-                Ok(res)
-                
-            },
-=======
 
         let password_hash = self
             .state
@@ -155,7 +138,23 @@
 
                 Err(Status::internal("there is an issue with token".to_string()))
             }
->>>>>>> 55e4866b
+
+        match self
+            .state
+            .auth_service
+            .reset_password(&self.state.db, &req.email, req.password, &self.state.config.password_salt, &req.token)
+            .await
+        {
+            Ok(reset_password_status) => {
+               
+                let reset_password_status = ResetPasswordResponse { 
+                    status: reset_password_status
+                };
+                let res = Response::new(reset_password_status);
+
+                Ok(res)
+                
+            },
             Err(e) => match e {
                 TonicError(status) => Err(status),
                 _ => Err(Status::internal(e.to_string())),
