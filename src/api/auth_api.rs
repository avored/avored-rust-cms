--- conflicted
+++ resolved
@@ -45,11 +45,7 @@
                 Ok(Response::new(login_response))
             }
             Err(e) => match e {
-<<<<<<< HEAD
-                Tonic(boxed_status) => Err(*boxed_status),
-=======
                 Tonic(status) => Err(*status),
->>>>>>> 234c6f94
                 _ => Err(Status::internal(e.to_string())),
             },
         }
@@ -85,11 +81,7 @@
                 Ok(Response::new(forgot_password_response))
             }
             Err(e) => match e {
-<<<<<<< HEAD
-                Tonic(boxed_status) => Err(*boxed_status),
-=======
                 Tonic(status) => Err(*status),
->>>>>>> 234c6f94
                 _ => Err(Status::internal(e.to_string())),
             },
         }
@@ -129,13 +121,8 @@
 
                 Ok(res)
             }
-<<<<<<< HEAD
-             Err(e) => match e {
-                Tonic(boxed_status) => Err(*boxed_status),
-=======
             Err(e) => match e {
                 Tonic(status) => Err(*status),
->>>>>>> 234c6f94
                 _ => Err(Status::internal(e.to_string())),
             },
         }
