--- conflicted
+++ resolved
@@ -47,11 +47,7 @@
                 Ok(res)
             }
             Err(e) => match e {
-<<<<<<< HEAD
-                Tonic(boxed_status) => Err(*boxed_status),
-=======
-                Tonic(status) => Err(*status),
->>>>>>> 234c6f94
+                Tonic(status) => Err(*status),
                 _ => Err(Status::internal(e.to_string())),
             },
         }
@@ -85,11 +81,7 @@
                 Ok(res)
             }
             Err(e) => match e {
-<<<<<<< HEAD
-                Tonic(boxed_status) => Err(*boxed_status),
-=======
-                Tonic(status) => Err(*status),
->>>>>>> 234c6f94
+                Tonic(status) => Err(*status),
                 _ => Err(Status::internal(e.to_string())),
             },
         }
@@ -125,11 +117,7 @@
                 Ok(res)
             }
             Err(e) => match e {
-<<<<<<< HEAD
-                Tonic(boxed_status) => Err(*boxed_status),
-=======
-                Tonic(status) => Err(*status),
->>>>>>> 234c6f94
+                Tonic(status) => Err(*status),
                 _ => Err(Status::internal(e.to_string())),
             },
         }
@@ -163,11 +151,7 @@
                 Ok(res)
             }
             Err(e) => match e {
-<<<<<<< HEAD
-                Tonic(boxed_status) => Err(*boxed_status),
-=======
-                Tonic(status) => Err(*status),
->>>>>>> 234c6f94
+                Tonic(status) => Err(*status),
                 _ => Err(Status::internal(e.to_string())),
             },
         }
@@ -203,11 +187,7 @@
                 Ok(res)
             }
             Err(e) => match e {
-<<<<<<< HEAD
-                Tonic(boxed_status) => Err(*boxed_status),
-=======
-                Tonic(status) => Err(*status),
->>>>>>> 234c6f94
+                Tonic(status) => Err(*status),
                 _ => Err(Status::internal(e.to_string())),
             },
         }
@@ -246,11 +226,7 @@
                 Ok(res)
             }
             Err(e) => match e {
-<<<<<<< HEAD
-                Tonic(boxed_status) => Err(*boxed_status),
-=======
-                Tonic(status) => Err(*status),
->>>>>>> 234c6f94
+                Tonic(status) => Err(*status),
                 _ => Err(Status::internal(e.to_string())),
             },
         }
@@ -284,11 +260,7 @@
                 Ok(res)
             }
             Err(e) => match e {
-<<<<<<< HEAD
-                Tonic(boxed_status) => Err(*boxed_status),
-=======
-                Tonic(status) => Err(*status),
->>>>>>> 234c6f94
+                Tonic(status) => Err(*status),
                 _ => Err(Status::internal(e.to_string())),
             },
         }
@@ -323,11 +295,7 @@
                 Ok(res)
             }
             Err(e) => match e {
-<<<<<<< HEAD
-                Tonic(boxed_status) => Err(*boxed_status),
-=======
-                Tonic(status) => Err(*status),
->>>>>>> 234c6f94
+                Tonic(status) => Err(*status),
                 _ => Err(Status::internal(e.to_string())),
             },
         }
@@ -363,11 +331,7 @@
                 Ok(res)
             }
             Err(e) => match e {
-<<<<<<< HEAD
-                Tonic(boxed_status) => Err(*boxed_status),
-=======
-                Tonic(status) => Err(*status),
->>>>>>> 234c6f94
+                Tonic(status) => Err(*status),
                 _ => Err(Status::internal(e.to_string())),
             },
         }
@@ -403,11 +367,7 @@
                 Ok(res)
             }
             Err(e) => match e {
-<<<<<<< HEAD
-                Tonic(boxed_status) => Err(*boxed_status),
-=======
-                Tonic(status) => Err(*status),
->>>>>>> 234c6f94
+                Tonic(status) => Err(*status),
                 _ => Err(Status::internal(e.to_string())),
             },
         }
